--- conflicted
+++ resolved
@@ -137,7 +137,6 @@
             return cast(Workflow, self.parent)
         return None
 
-<<<<<<< HEAD
     @property
     def show_general_settings(self) -> bool:
         """
@@ -146,7 +145,7 @@
         settings when they don't apply.
         """
         return True
-=======
+
     def get_selected_laser(self, machine: "Machine") -> "Laser":
         """
         Resolves and returns the selected Laser instance for this step.
@@ -169,7 +168,6 @@
         if self.selected_laser_uid != uid:
             self.selected_laser_uid = uid
             self.updated.send(self)
->>>>>>> 5ad5d8f0
 
     def set_visible(self, visible: bool):
         self.visible = visible
