--- conflicted
+++ resolved
@@ -163,16 +163,9 @@
         if not surface:
             return
 
-<<<<<<< HEAD
-        # The producer will trace the bitmap.
-        # By passing `scaler=None`, it is expected to return ops in PIXEL
-        # coordinates with a Y-up convention.
-        geometry_ops = _trace_and_modify_surface(surface, None)
-=======
         # The producer (e.g., EdgeTracer) will trace the bitmap and return
         # an artifact with pixel coordinates.
         artifact = _trace_and_modify_surface(surface, None)
->>>>>>> 77af773c
 
         yield artifact, 1.0
         surface.flush()
